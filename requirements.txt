--- conflicted
+++ resolved
@@ -8,11 +8,7 @@
 monotonic>=0.6 # Apache-2.0
 oslo.utils>=3.5.0 # Apache-2.0
 oslo.concurrency>=3.5.0 # Apache-2.0
-<<<<<<< HEAD
-oslo.config>=3.7.0 # Apache-2.0
-=======
 oslo.config>=3.9.0 # Apache-2.0
->>>>>>> 760abb6d
 oslo.log>=1.14.0 # Apache-2.0
 six>=1.9.0 # MIT
 oslo.i18n>=2.1.0 # Apache-2.0
